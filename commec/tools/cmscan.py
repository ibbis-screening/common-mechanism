#!/usr/bin/env python3
# Copyright (c) 2021-2024 International Biosecurity and Biosafety Initiative for Science
"""
Cmscan search handler, and calling cmscan command line interface.
Additional methods for reading handler output, readcmscan, which returns a pandas database.
Instantiate a CmscanHandler, with input local database, input fasta, and output file.
Throws if inputs are invalid. Creates a temporary log file, which is deleted on completion.
"""
import subprocess
import re
import pandas as pd
from commec.tools.search_handler import SearchHandler, SearchToolVersion


class CmscanHandler(SearchHandler):
    """A Database handler specifically for use with Hmmer files for commec screening."""

    def _search(self):
        command = [
            "cmscan",
            "--cpu",
            str(self.threads),
            "--tblout",
            self.out_file,
            self.db_file,
            self.input_file,
        ]
        self.run_as_subprocess(command, self.temp_log_file)
    
    def read_output(self):
        output_dataframe = readcmscan(self.out_file)
        # Standardize the output column names to be like blast:
        output_dataframe = output_dataframe.rename(columns={
            "seq from": "q. start",
            "seq to": "q. end",
            "coverage": "q. coverage",
            "target name": "subject title",
            "mdl from": "s. start",
            "mdl to" : "s. end",
            'E-value': "evalue",
        })
        return output_dataframe
 

    def get_version_information(self) -> SearchToolVersion:
        try:
<<<<<<< HEAD
            database_info = ""
=======
            database_info = None
>>>>>>> bb75e5b5
            with open(self.db_file, "r", encoding="utf-8") as file:
                for line in file:
                    if line.startswith("INFERNAL1/a"):
                        database_info = line.strip()
                        continue
                    # Early exit if data has been found
                    if database_info:
                        break

            result = subprocess.run(
                ["cmscan", "-h"], capture_output=True, text=True, check=True
            )
            tool_info = result.stdout.splitlines()[1].strip()[2:]

            return SearchToolVersion(tool_info, database_info)

        except subprocess.CalledProcessError:
            return None


def readcmscan(fileh):
    """
    Read in cmscan output files
    """
    columns = [
        "target name",
        "accession",
        "query name",
        "accession",
        "mdl",
        "mdl from",
        "mdl to",
        "seq from",
        "seq to",
        "strand",
        "trunc",
        "pass",
        "gc",
        "bias",
        "score",
        "E-value",
        "inc",
        "description of target",
    ]

    cmscan = []

    with open(fileh, "r", encoding="utf-8") as f:
        for line in f:
            if "# Program:         cmscan" in line:
                break
            if "#" in line:
                continue
            bits = re.split(r"\s+", line)
            description = " ".join(bits[17:])
            bits = bits[:17]
            bits.append(description)
            cmscan.append(bits)
    cmscan = pd.DataFrame(cmscan, columns=columns)
    cmscan["E-value"] = pd.to_numeric(cmscan["E-value"])
    cmscan["score"] = pd.to_numeric(cmscan["score"])
    cmscan["seq from"] = pd.to_numeric(cmscan["seq from"])
    cmscan["seq to"] = pd.to_numeric(cmscan["seq to"])

    return cmscan<|MERGE_RESOLUTION|>--- conflicted
+++ resolved
@@ -44,11 +44,7 @@
 
     def get_version_information(self) -> SearchToolVersion:
         try:
-<<<<<<< HEAD
-            database_info = ""
-=======
             database_info = None
->>>>>>> bb75e5b5
             with open(self.db_file, "r", encoding="utf-8") as file:
                 for line in file:
                     if line.startswith("INFERNAL1/a"):
