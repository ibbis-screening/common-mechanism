"""
Container class to hold information pertaining to query from an input fasta file,
 as well as derived information, such as translated sequences, whether or not 
 the query was derived from AA or NT.
"""
import os
import subprocess

class Query:
    """
    Query to screen, based on an input FASTA. Self-calculates AA version.
    Future direction to back translate to NT when given AA too.
    """
    def __init__(self, input_fasta_filepath : str):
        self.input_fasta_path = input_fasta_filepath
        self.nt_path : str = ""
        self.aa_path : str = ""
        self.querie_names = []
        self.querie_raw = []

    def setup(self, output_prefix : str):
        """ 
        Translate or reverse translate query, to be ready in AA or NT format. 
        """
        self.nt_path = self.get_cleaned_fasta(output_prefix)
        self.aa_path = f"{output_prefix}.transeq.faa"
        self.get_query_names()

    def translate_query(self):
        """ Run command transeq, to translate our input sequences. """
        command = ["transeq", self.nt_path, self.aa_path, "-frame", "6", "-clean"]
        result = subprocess.run(command, check=True)
        if result.returncode != 0:
            raise RuntimeError("Input FASTA {fasta_to_screen} could not be translated:\n{result.stderr}")
        
<<<<<<< HEAD
    def get_query_names(self):
        """ Populates query names with a list of all the queries within a fasta, for quick reference."""
        self.querie_names = []
        with (open(self.nt_path, "r", encoding="utf-8") as fin):
            for line in fin:
                if line.startswith('>'):
                    self.querie_names.append(line[1:-1])
                    continue
                self.querie_raw.append(line)
        return
        
    @staticmethod
    def get_cleaned_fasta(input_file, out_prefix):
=======
    def get_cleaned_fasta(self, out_prefix):
>>>>>>> acc4bca7
        """
        Return a FASTA where whitespace (including non-breaking spaces) and 
        illegal characters are replaced with underscores.
        """
        cleaned_file = f"{out_prefix}.cleaned.fasta"
        with (
            open(self.input_fasta_path, "r", encoding="utf-8") as fin,
            open(cleaned_file, "w", encoding="utf-8") as fout,
        ):
            for line in fin:
                line = line.strip()
                modified_line = "".join(
                    "_" if c.isspace() or c == "\xc2\xa0" or c == "#" else c for c in line
                )
                fout.write(f"{modified_line}{os.linesep}")
        return cleaned_file<|MERGE_RESOLUTION|>--- conflicted
+++ resolved
@@ -5,6 +5,8 @@
 """
 import os
 import subprocess
+from Bio import SeqIO
+from Bio.SeqRecord import SeqRecord
 
 class Query:
     """
@@ -15,8 +17,7 @@
         self.input_fasta_path = input_fasta_filepath
         self.nt_path : str = ""
         self.aa_path : str = ""
-        self.querie_names = []
-        self.querie_raw = []
+        self.raw : list[SeqRecord] = []
 
     def setup(self, output_prefix : str):
         """ 
@@ -24,7 +25,7 @@
         """
         self.nt_path = self.get_cleaned_fasta(output_prefix)
         self.aa_path = f"{output_prefix}.transeq.faa"
-        self.get_query_names()
+        self.parse_query_data()
 
     def translate_query(self):
         """ Run command transeq, to translate our input sequences. """
@@ -33,23 +34,15 @@
         if result.returncode != 0:
             raise RuntimeError("Input FASTA {fasta_to_screen} could not be translated:\n{result.stderr}")
         
-<<<<<<< HEAD
-    def get_query_names(self):
-        """ Populates query names with a list of all the queries within a fasta, for quick reference."""
-        self.querie_names = []
-        with (open(self.nt_path, "r", encoding="utf-8") as fin):
-            for line in fin:
-                if line.startswith('>'):
-                    self.querie_names.append(line[1:-1])
-                    continue
-                self.querie_raw.append(line)
+    def parse_query_data(self):
+        """
+        Populate a list of query names, and associated sequences, for json formatting purposes.
+        """
+        with open(self.nt_path, "r", encoding = "utf-8") as fasta_file:
+                self.raw : list[SeqRecord] = list(SeqIO.parse(fasta_file, "fasta"))
         return
         
-    @staticmethod
-    def get_cleaned_fasta(input_file, out_prefix):
-=======
     def get_cleaned_fasta(self, out_prefix):
->>>>>>> acc4bca7
         """
         Return a FASTA where whitespace (including non-breaking spaces) and 
         illegal characters are replaced with underscores.
