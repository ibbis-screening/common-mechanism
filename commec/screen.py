--- conflicted
+++ resolved
@@ -79,8 +79,8 @@
         "-o",
         "--output",
         dest="output_prefix",
-        help="Prefix for output files. Can be a string (interpreted as output basename) or a" +
-         " directory (in which case the output file names will be determined from the input FASTA)",
+        help="Prefix for output files. Can be a string (interpreted as output basename) or a"
+        + " directory (in which case the output file names will be determined from the input FASTA)",
     )
     parser.add_argument(
         "-t",
@@ -91,13 +91,6 @@
         help="Number of CPU threads to use. Passed to search tools.",
     )
     parser.add_argument(
-        "-j",
-        "--jobs",
-        dest="jobs",
-        type=int,
-        help="number of diamond runs to do in parallel (optional, defaults to # CPUs / THREADS)"
-    )
-    parser.add_argument(
         "-p",
         "--protein-search-tool",
         dest="protein_search_tool",
@@ -137,43 +130,7 @@
     return parser
 
 
-<<<<<<< HEAD
 class Screen:
-=======
-@dataclass
-class ScreenParameters:
-    """
-    Parameters used for screening; provided by parsing arguments.
-    """
-    threads: int
-    jobs: int
-    protein_search_tool: str
-    in_fast_mode: bool
-    skip_nt_search: bool
-    do_cleanup: bool
-
-def get_output_prefix(input_file, prefix_arg=""):
-    """
-    Returns a prefix that can be used for all output files.
-    
-    - If no prefix was given, use the input filename.
-    - If a directory was given, use the input filename as file prefix within that directory.
-    """
-    if not prefix_arg:
-        return os.path.splitext(input_file)[0]
-    if prefix_arg.endswith("/") or prefix_arg in {".", ".."} or prefix_arg.endswith("\\"):
-        # Make the directory if it doesn't exist
-        if not os.path.isdir(prefix_arg):
-            os.makedirs(prefix_arg)
-        # Use the input filename as a prefix within that directory (stripping out the path)
-        input_name = os.path.splitext(os.path.basename(input_file))[0]
-        return prefix_arg + input_name
-    # Existing, non-path prefixes can be used as-is
-    return prefix_arg
-
-
-def get_cleaned_fasta(input_file, out_prefix):
->>>>>>> b0de882b
     """
     Handles the parsing of input arguments, the control of databases, and
     the logical flow of the screening process for commec.
@@ -204,105 +161,10 @@
             handlers=[logging.FileHandler(self.params.tmp_log, "a")],
         )
 
-<<<<<<< HEAD
         logging.info(" Validating Inputs...")
         self.params.setup()
         self.database_tools: ScreenTools = ScreenTools(self.params)
         self.params.query.translate_query()
-=======
-def screen_biorisks(
-    input_file, output_prefix, screen_file, log_file, scripts_dir, screen_dbs
-):
-    """
-    Call hmmscan` and `check_biorisk.py` to add biorisk results to `screen_file`.
-    """
-    logging.debug("\t...running hmmscan")
-    biorisk_out = f"{output_prefix}.biorisk.hmmscan"
-    command = ["hmmscan", "--domtblout", biorisk_out, screen_dbs.biorisk_db, input_file]
-    run_as_subprocess(command, log_file)
-
-    logging.debug("\t...checking hmmscan results")
-    command = [
-        "python3",
-        f"{scripts_dir}/check_biorisk.py",
-        "-i",
-        biorisk_out,
-        "--database",
-        screen_dbs.biorisk_dir,
-    ]
-    run_as_subprocess(command, screen_file)
-
-
-def screen_proteins(
-    input_file,
-    out_prefix,
-    screen_file,
-    tmp_log,
-    scripts_dir,
-    screen_dbs,
-    search_tool,
-    threads,
-    jobs=None
-):
-    """
-    Call `run_blastx.sh` or `run_diamond.sh` followed by `check_reg_path.py` to add regulated
-    pathogen protein screening results to `screen_file`.
-    """
-    logging.debug("\t...running %s", search_tool)
-    protein_out = f"{out_prefix}.nr"
-
-    if search_tool == "blastx":
-        search_output = f"{out_prefix}.nr.blastx"
-        command = [
-            f"{scripts_dir}/run_blastx.sh",
-            "-q",
-            input_file,
-            "-d",
-            screen_dbs.nr_db,
-            "-o",
-            protein_out,
-            "-t",
-            str(threads),
-        ]
-        run_as_subprocess(command, tmp_log)
-    else:  # search_tool == 'diamond':
-        search_output = f"{out_prefix}.nr.dmnd"
-        command = [
-            f"{scripts_dir}/run_diamond.sh",
-            "-i",
-            input_file,
-            "-d",
-            screen_dbs.nr_dir,
-            "-o",
-            protein_out,
-            "-t",
-            str(threads)
-        ]
-        if jobs is not None:
-            command.extend(['-j', str(jobs)])
-        run_as_subprocess(command, tmp_log)
-
-    if not os.path.exists(search_output):
-        raise RuntimeError(f"Protein search failed and {search_output} was not created. Aborting.")
-
-    logging.debug("\t...checking %s results", search_tool)
-    # Delete any previous check_reg_path results
-    reg_path_coords = f"{out_prefix}.reg_path_coords.csv"
-    if os.path.isfile(reg_path_coords):
-        os.remove(reg_path_coords)
-
-    command = [
-        "python",
-        f"{scripts_dir}/check_reg_path.py",
-        "-i",
-        search_output,
-        "-d",
-        screen_dbs.dir,
-        "-t",
-        str(threads),
-    ]
-    run_as_subprocess(command, screen_file)
->>>>>>> b0de882b
 
         # Add the input contents to the log
         shutil.copyfile(self.params.query.input_fasta_path, self.params.tmp_log)
@@ -404,7 +266,6 @@
             str(self.params.config.threads),
         )
 
-<<<<<<< HEAD
     def screen_nucleotides(self):
         """
         Call `fetch_nc_bits.py`, search noncoding regions with `blastn` and
@@ -416,17 +277,6 @@
             self.database_tools.regulated_protein.out_file, self.params.query.nt_path
         )
         noncoding_fasta = f"{self.params.output_prefix}.noncoding.fasta"
-=======
-    # Set run parameters from args
-    run_parameters = ScreenParameters(
-        threads=args.threads,
-        jobs=args.jobs,
-        protein_search_tool=args.protein_search_tool,
-        in_fast_mode=args.fast_mode,
-        skip_nt_search=args.skip_nt_search,
-        do_cleanup=args.cleanup
-    )
->>>>>>> b0de882b
 
         if not os.path.isfile(noncoding_fasta):
             logging.debug(
@@ -445,33 +295,11 @@
                 " was not created. Aborting."
             )
 
-<<<<<<< HEAD
         logging.debug("\t...checking blastn results")
         check_for_regulated_pathogens(
             self.database_tools.regulated_nt.out_file,
             self.params.db_dir,
             str(self.params.config.threads),
-=======
-    # Taxonomy screen
-    if run_parameters.in_fast_mode:
-        logging.info(" >> FAST MODE: Skipping steps 2-3")
-    else:
-        logging.info(" >> STEP 2: Checking regulated pathogen proteins...")
-        screen_proteins(
-            fasta_to_screen,
-            output_prefix,
-            screen_file,
-            tmp_log,
-            scripts_dir,
-            dbs,
-            run_parameters.protein_search_tool,
-            run_parameters.threads,
-            run_parameters.jobs
-        )
-        logging.info(
-            " STEP 2 completed at %s",
-            datetime.datetime.now().strftime("%Y-%m-%d %H:%M:%S"),
->>>>>>> b0de882b
         )
 
     def screen_benign(self):
