--- conflicted
+++ resolved
@@ -13,8 +13,14 @@
 import pandas as pd
 from commec.tools.hmm_handler import readhmmer, trimhmmer
 from commec.utils.file_utils import FileTools
+from commec.config.json_io import (
+    get_screen_data_from_json, 
+    encode_screen_data_to_json,
+    BioRisk,
+    MatchRange,
+)
 
-def check_biorisk(hmmscan_input_file : str, biorisk_annotations_directory : str):
+def check_biorisk(hmmscan_input_file : str, biorisk_annotations_directory : str, output_json : str):
     '''
     Checks an HMM scan output, and parses it for biorisks, according to those found in the biorisk_annotations.csv.
     INPUTS:
@@ -31,6 +37,9 @@
         logging.error("\t...biorisk_annotations.csv does not exist\n" + hmm_folder_csv)
         return 1
     
+    output_data = get_screen_data_from_json(output_json)
+
+
     #Specify input file and read in database file
     lookup = pd.read_csv(hmm_folder_csv)
     lookup.fillna(False, inplace=True)
@@ -80,7 +89,6 @@
             unique_target_data : pd.DataFrame = unique_query_data[unique_query_data['target name'] == affected_target]
             target_description = ", ".join(set(unique_target_data['description'][0])) # First should be unique.
             must_flag = unique_target_data['Must flag'][0] # First should be unique.
-
             match_ranges = []
             for _, region in unique_target_data.iterrows():
                 match_range = MatchRange(
@@ -112,18 +120,9 @@
                 hmmer['ali to'][region] = divmod(hmmer['ali to'][region], hmmer['qlen'][region])[0]
 
             logging.info("\t\t --> Biorisks: Regulated gene in bases " + str(hmmer['ali from'][region]) +
-<<<<<<< HEAD
                             " to " + str(hmmer['ali to'][region]) + 
                             ": FLAG\n\t\t     Gene: " + 
                             ", ".join(set(hmmer['description'][hmmer['Must flag'] == True])) + "\n")
-=======
-                                " to " + str(hmmer['ali to'][region]) + 
-                                ": FLAG\n\t\t     Gene: " + 
-                                ", ".join(set(hmmer['description'][hmmer['Must flag'] == True])) + "\n")
-            
-    else:
-        logging.info("\t\t --> Biorisks: Regulated genes not found, PASS\n")
->>>>>>> 50bfdf3f
 
     if sum(hmmer['Must flag']) != hmmer.shape[0]:
         for region in hmmer.index[hmmer['Must flag'] == 0]:
