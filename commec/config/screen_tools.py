#!/usr/bin/env python3
# Copyright (c) 2021-2024 International Biosecurity and Biosafety Initiative for Science

"""
Container for search handlers used throughout the Commec screen workflow.
Sets and alters defaults based on input parameters.
"""

import logging
from typing import Union
from commec.config.io_parameters import ScreenIOParameters
from commec.tools.blastn import BlastNHandler
from commec.tools.blastx import BlastXHandler
from commec.tools.diamond import DiamondHandler
from commec.tools.cmscan import CmscanHandler
from commec.tools.hmmer import HmmerHandler

class ScreenTools:
    """
    Using a set of `ScreenIoParameters`, set up the tools needed to search datbases.
    """

    def __init__(self, params: ScreenIOParameters):
        self.biorisk_hmm: HmmerHandler = None
        self.regulated_protein : Union[BlastXHandler, DiamondHandler] = None
        self.regulated_nt: BlastNHandler = None
        self.benign_hmm: HmmerHandler = None
        self.benign_blastn: BlastNHandler = None
        self.benign_cmscan: CmscanHandler = None

        config_file = params.yaml_configuration

        self.biorisk_hmm = HmmerHandler(
            config_file["databases"]["biorisk_hmm"]["path"],
            params.query.aa_path,
            f"{params.output_prefix}.biorisk.hmmscan",
            threads=params.config.threads,
            force=params.config.force,
        )

        if params.should_do_protein_screening:
            if params.config.protein_search_tool == "blastx":
                self.regulated_protein = BlastXHandler(
<<<<<<< HEAD
                    os.path.join(params.db_dir, "pdb_nr/pdbaa"),
=======
                    config_file["databases"]["regulated_protein"]["blast"]["path"],
>>>>>>> bb75e5b5
                    input_file=params.query.nt_path,
                    out_file=f"{params.output_prefix}.nr.blastx",
                    threads=params.config.threads,
                    force=params.config.force,
                )
            elif params.config.protein_search_tool in ("nr.dmnd", "diamond"):
                self.regulated_protein = DiamondHandler(
                    config_file["databases"]["regulated_protein"]["diamond"]["path"],
                    input_file=params.query.nt_path,
                    out_file=f"{params.output_prefix}.nr.dmnd",
                    threads=params.config.threads,
                    force=params.config.force,
                )
                self.regulated_protein.jobs = params.config.diamond_jobs
                if params.config.protein_search_tool == "nr.dmnd":
                    logging.info(
                        "Using old \"nr.dmnd\" keyword for search tool will not be supported"
                        " in future releases,consider using \"diamond\" instead."
                    )
            else:
                raise RuntimeError('Search tool not defined as "blastx" or "diamond"')

        if params.should_do_nucleotide_screening:
            self.regulated_nt = BlastNHandler(
<<<<<<< HEAD
                os.path.join(params.db_dir, "pdb_nt/pdbnt"),
=======
                config_file["databases"]["regulated_nt"]["path"],
>>>>>>> bb75e5b5
                input_file=f"{params.output_prefix}.noncoding.fasta",
                out_file=f"{params.output_prefix}.nt.blastn",
                threads=params.config.threads,
                force=params.config.force,
            )

        if params.should_do_benign_screening:
            self.benign_hmm = HmmerHandler(
                config_file["databases"]["benign"]["hmm"]["path"],
                input_file=params.query.aa_path,
                out_file=f"{params.output_prefix}.benign.hmmscan",
                threads=params.config.threads,
                force=params.config.force,
            )
            self.benign_blastn = BlastNHandler(
                config_file["databases"]["benign"]["fasta"]["path"],
                input_file=params.query.nt_path,
                out_file=f"{params.output_prefix}.benign.blastn",
                threads=params.config.threads,
                force=params.config.force,
            )
            self.benign_cmscan = CmscanHandler(
                config_file["databases"]["benign"]["cm"]["path"],
                input_file=params.query.nt_path,
                out_file=f"{params.output_prefix}.benign.cmscan",
                threads=params.config.threads,
                force=params.config.force,
            )<|MERGE_RESOLUTION|>--- conflicted
+++ resolved
@@ -41,11 +41,7 @@
         if params.should_do_protein_screening:
             if params.config.protein_search_tool == "blastx":
                 self.regulated_protein = BlastXHandler(
-<<<<<<< HEAD
-                    os.path.join(params.db_dir, "pdb_nr/pdbaa"),
-=======
                     config_file["databases"]["regulated_protein"]["blast"]["path"],
->>>>>>> bb75e5b5
                     input_file=params.query.nt_path,
                     out_file=f"{params.output_prefix}.nr.blastx",
                     threads=params.config.threads,
@@ -70,11 +66,7 @@
 
         if params.should_do_nucleotide_screening:
             self.regulated_nt = BlastNHandler(
-<<<<<<< HEAD
-                os.path.join(params.db_dir, "pdb_nt/pdbnt"),
-=======
                 config_file["databases"]["regulated_nt"]["path"],
->>>>>>> bb75e5b5
                 input_file=f"{params.output_prefix}.noncoding.fasta",
                 out_file=f"{params.output_prefix}.nt.blastn",
                 threads=params.config.threads,
