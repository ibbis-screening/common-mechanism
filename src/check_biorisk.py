#! /usr/bin/env python

##############################################################################
#check_biorisk.py checks the output from hmmscan and prints to screen the results
#
#Copyright (C) 2022-2023 NTI|Bio 
#This file is part of the CommonMechanism 
##############################################################################
# Usage:
#  python check_biorisk.py -i INPUT.biorisk.hmmsearch -d databases/biorisk_db/ 
##############################################################################
from utils import *
import os, sys, argparse 
import pandas as pd

def main():
    parser = argparse.ArgumentParser()
    parser.add_argument("-i","--input", dest="in_file",
        required=True, help="Input file - hmmscan output file")
    parser.add_argument("-d","--database", dest="db",
        required=True, help="HMM folder (must contain biorisk_lookup.csv)")
    args = parser.parse_args()
    
    #check input files
    if (not os.path.exists(args.in_file)):
        sys.stderr.write("\t...input file does not exist\n") 
        exit(1) 
    if (not os.path.exists(args.db + "/biorisk_lookup.csv")):
        sys.stderr.write("\t...biorisk_lookup.csv does not exist\n")
        exit(1)
    
    #Specify input file and read in database file 
    in_file = args.in_file
    sys.stdout.write("\t...checking %s\n" % in_file) 

    lookup = pd.read_csv(args.db + "/biorisk_lookup.csv")

<<<<<<< HEAD
# read in HMMER output and check for valid hits
res = checkfile(file)
if res == 1:
    hmmer = readhmmer(file)
    hmmer = trimhmmer(hmmer)
    hmmer['description'] = ''
    hmmer = hmmer.reset_index(drop=True)
    # hmmer['target name'] = hmmer['target name'].str.replace("\.", "")
    new_names = []
    for model in range(hmmer.shape[0]):
        name_index = [i for i, x in enumerate([lookup['ID'] == hmmer['target name'][model]][0]) if x]
        # print(name_index)
        # hmmer['description'][model] = lookup['Description'][name_index[0]]
        try:
            new_names.append(lookup['Description'][name_index[0]])
        except:
            new_names.append("")
        # print(lookup['Description'][name_index[0]])
    hmmer['description'] = new_names
    keep1 = [i for i, x in enumerate(hmmer['E-value']) if x < 1e-25]
    hmmer = hmmer.iloc[keep1,:]
    if hmmer.shape[0] > 0:
        print("Biorisks: FLAG\n" + "\n".join(set(hmmer['description'])))
=======
    # read in HMMER output and check for valid hits
    res = check_blastfile(in_file)
    if res == 1:
        hmmer = readhmmer(in_file)
        hmmer['description'] = ''
        hmmer = hmmer.reset_index(drop=True)
        # hmmer['target name'] = hmmer['target name'].str.replace("\.", "")
        new_names = []
        for model in range(hmmer.shape[0]):
            name_index = [i for i, x in enumerate([lookup['ID'] == hmmer['target name'][model]][0]) if x]
            # print(name_index)
            # hmmer['description'][model] = lookup['Description'][name_index[0]]
            try:
                new_names.append(lookup['Description'][name_index[0]])
            except:
                new_names.append("")
            # print(lookup['Description'][name_index[0]])
        hmmer['description'] = new_names
        keep1 = [i for i, x in enumerate(hmmer['E-value']) if x < 1e-25]
        hmmer = hmmer.iloc[keep1,:]
        if hmmer.shape[0] > 0:
            sys.stdout.write("\t...Biorisks: FLAG\n" + "\n".join(set(hmmer['description'])))
        else:
            sys.stdout.write("\t...Biorisks: PASS\n")
    elif res == 2:
        sys.stdout.write("\t...Biorisks: PASS\n")
>>>>>>> b9940f78
    else:
        sys.stdout.write("\t...Biorisks: unexpected outcome\n")

if __name__ == "__main__":
    main()<|MERGE_RESOLUTION|>--- conflicted
+++ resolved
@@ -35,7 +35,6 @@
 
     lookup = pd.read_csv(args.db + "/biorisk_lookup.csv")
 
-<<<<<<< HEAD
 # read in HMMER output and check for valid hits
 res = checkfile(file)
 if res == 1:
@@ -59,34 +58,6 @@
     hmmer = hmmer.iloc[keep1,:]
     if hmmer.shape[0] > 0:
         print("Biorisks: FLAG\n" + "\n".join(set(hmmer['description'])))
-=======
-    # read in HMMER output and check for valid hits
-    res = check_blastfile(in_file)
-    if res == 1:
-        hmmer = readhmmer(in_file)
-        hmmer['description'] = ''
-        hmmer = hmmer.reset_index(drop=True)
-        # hmmer['target name'] = hmmer['target name'].str.replace("\.", "")
-        new_names = []
-        for model in range(hmmer.shape[0]):
-            name_index = [i for i, x in enumerate([lookup['ID'] == hmmer['target name'][model]][0]) if x]
-            # print(name_index)
-            # hmmer['description'][model] = lookup['Description'][name_index[0]]
-            try:
-                new_names.append(lookup['Description'][name_index[0]])
-            except:
-                new_names.append("")
-            # print(lookup['Description'][name_index[0]])
-        hmmer['description'] = new_names
-        keep1 = [i for i, x in enumerate(hmmer['E-value']) if x < 1e-25]
-        hmmer = hmmer.iloc[keep1,:]
-        if hmmer.shape[0] > 0:
-            sys.stdout.write("\t...Biorisks: FLAG\n" + "\n".join(set(hmmer['description'])))
-        else:
-            sys.stdout.write("\t...Biorisks: PASS\n")
-    elif res == 2:
-        sys.stdout.write("\t...Biorisks: PASS\n")
->>>>>>> b9940f78
     else:
         sys.stdout.write("\t...Biorisks: unexpected outcome\n")
 
